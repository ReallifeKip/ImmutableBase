<?php

declare(strict_types=1);

namespace ReallifeKip\ImmutableBase;

use Closure;
use ReflectionClass;
use ReflectionProperty;
use ReflectionNamedType;
use ReflectionUnionType;
<<<<<<< HEAD
use ReallifeKip\ImmutableBase\Objects\ValueObject;
use ReallifeKip\ImmutableBase\Objects\SingleValueObject;
=======
use ReflectionAttribute;
use ReallifeKip\ImmutableBase\Attributes\ArrayOf;
>>>>>>> 33a57917
use ReallifeKip\ImmutableBase\Exceptions\AttributeException;
use ReallifeKip\ImmutableBase\Exceptions\InvalidJsonException;
use ReallifeKip\ImmutableBase\Exceptions\InvalidTypeException;
use ReallifeKip\ImmutableBase\Exceptions\InheritanceException;
use ReallifeKip\ImmutableBase\Exceptions\ImmutableBaseException;
use ReallifeKip\ImmutableBase\Exceptions\InvalidArrayItemException;
use ReallifeKip\ImmutableBase\Exceptions\InvalidArrayValueException;
use ReallifeKip\ImmutableBase\Exceptions\InvalidArrayOfClassException;
use ReallifeKip\ImmutableBase\Exceptions\NonNullablePropertyException;
use ReallifeKip\ImmutableBase\Exceptions\InvalidPropertyVisibilityException;

$namespace = __NAMESPACE__;
$attrNamespace = "$namespace\\Attributes";

class_alias(
    "$attrNamespace\\DataTransferObject",
    "$namespace\\DataTransferObject",
);

class_alias(
    "$attrNamespace\\ValueObject",
    "$namespace\\ValueObject",
);

class_alias(
    "$attrNamespace\\Entity",
    "$namespace\\Entity",
);
class_alias(
    "$attrNamespace\\ArrayOf",
    "$namespace\\ArrayOf",
);

abstract class ImmutableBase
{
    /** @var array<string, int> */
    private static array $modes;
    private bool $initialized = false;
    private static bool $byNamedConstruct = false;
    /** @var array<string, ReflectionProperty[]> */
    private static array $classes = [];
    private ReflectionClass $ref;
    /** @var ReflectionClass[] $reflectionsCache */
    private static array $reflectionsCache = [];
    private static array $classBoundSetter = [];
    /**
     * Initializes an immutable object using the given data array.
     *
     * This constructor performs full reflection-based hydration and validation
     * of all declared properties according to their type definitions, attributes,
     * and visibility rules.
     *
     * Direct instantiation via `new` is discouraged and will be deprecated in v4.0.0.
     * Consumers should prefer {@see static::fromArray()} or {@see static::fromJson()},
     * which provide clearer intent and allow future optimization or alternate
     * construction strategies.
     *
     * @param array<string, mixed> $data The associative array used to populate the object's properties.
     *
     * @throws ImmutableBaseException When any internal validation or hydration error occurs.
     *
     * @deprecated Direct instantiation will be deprecated in v4.0.0.
     *             Use static::fromArray() or static::fromJson() instead.
     */
    public function __construct(array $data = [])
    {
        $this->constructInitialize();
        if (self::$byNamedConstruct === false) {
            trigger_error(
                sprintf(
                    'Direct instantiation of %s will be deprecated in v4.0.0. Use %s::fromArray() or %s::fromJson() instead.',
                    static::class,
                    static::class,
                    static::class
                ),
                E_USER_WARNING
            );
        }
        $this->walkProperties([$this, 'analyzeClass'], $data);
    }
    /**
     * Analyzes and initializes a single property during object construction.
     *
     * This method is invoked for each declared property via {@see walkProperties()}.
     * It determines the appropriate value to assign based on:
     * - Property existence in the input data
     * - Nullability and default values
     * - Declared type (including union and named types)
     * - Presence of the #[ArrayOf] attribute
     *
     * The resolved value is then assigned using {@see propertyInitialize()},
     * which safely handles readonly properties across inheritance boundaries.
     *
     * Any validation or type mismatch errors are wrapped with contextual
     * information (class and property name) before being rethrown.
     *
     * @param ReflectionProperty      $property The property being analyzed and initialized.
     * @param array<string, mixed>    $data     The input data array used for hydration.
     *
     * @throws ImmutableBaseException When validation fails or the value cannot be assigned.
     *
     * @return void
     */
    private function analyzeClass(ReflectionProperty $property, array $data)
    {
        try {
            $name               = $property->name;
            /** @var ReflectionNamedType|ReflectionUnionType $type */
            $type               = $property->getType();
            $exists             = array_key_exists($name, $data);
            $isNull             = !isset($data[$name]) || $data[$name] === null;
            $notExistsOrIsNull  = !$exists || $isNull;
            $nullable           = $type->allowsNull();
            $hasDefault         = $property->hasDefaultValue();
            $arg                = $this->isArrayOf($property);
            $this->propertyInitialize(
                $property,
                match(true) {
                    $notExistsOrIsNull => match(true) {
                        !$nullable  => throw new NonNullablePropertyException("value is required and must be $type."),
                        $nullable   => $hasDefault ? $property->getDefaultValue() : null,
                    },
                    $arg !== false   =>
                        match(true) {
                            $notExistsOrIsNull              => throw new InvalidArrayValueException("must be an array or array<{$arg}>."),
                            is_array($data[$name])   => $this->arrayOfInitilize($arg, $data[$name]),
                            default                         => throw new InvalidTypeException("must be an array."),
                        },
                    $exists         => $this->valueDecide($type, $data[$name]),
                }
            );
        } catch (ImmutableBaseException $e) {
            throw new $e(static::class." $name {$e->getMessage()}");
        }
    }
    /**
     * Determines whether a property is annotated with the #[ArrayOf] attribute and validates its target class.
     *
     * This method inspects the given property for an #[ArrayOf] attribute, supporting both the direct
     * and fully-qualified attribute namespaces. If the attribute is found, it verifies that:
     * - The attribute specifies a valid target class.
     * - The target class extends {@see ImmutableBase}.
     *
     * If the attribute definition is invalid or references a non-ImmutableBase subclass, a corresponding
     * {@see InvalidArrayOfClassException} is thrown.
     *
     * @param ReflectionProperty $property The property to inspect for the #[ArrayOf] attribute.
     *
     * @throws InvalidArrayOfClassException When the #[ArrayOf] attribute is misconfigured or targets an invalid class.
     *
     * @return class-string<ImmutableBase>|false The fully qualified class name referenced in the #[ArrayOf] attribute,
     * or false if the property is not annotated with #[ArrayOf].
     */
    private function isArrayOf(ReflectionProperty $property)
    {
        if (
            $arrayOf = $property->getAttributes(ArrayOf::class, ReflectionAttribute::IS_INSTANCEOF)
        ) {
            if ($arrayOf[0]->newInstance()->error) {
                throw new InvalidArrayOfClassException('needs to specify a target class in its #[ArrayOf] attribute.');
            }
            $arg = $arrayOf[0]->getArguments()[0];
            if (!is_subclass_of($arg, self::class)) {
                throw new InvalidArrayOfClassException('must reference a class that extends ImmutableBase in its #[ArrayOf] attribute.');
            }
        }
        return $arg ?? false;
    }
    /**
     * Initializes an array of immutable objects based on the specified target class.
     *
     * This method constructs a collection of {@see ImmutableBase} instances from a given input array.
     * Each element of the provided array is individually validated and transformed according to the following rules:
     * - If the element is an associative array, it is converted into a new instance of the target class via {@see ImmutableBase::fromArray()}.
     * - If the element is a JSON string, it is parsed and then converted into a new instance via {@see ImmutableBase::fromArray()}.
     * - If the element is already an instance of the target class, it is preserved as-is.
     * - Otherwise, an {@see InvalidArrayItemException} is thrown to enforce strict type consistency.
     *
     * This ensures that arrays annotated with #[ArrayOf(SomeClass::class)] contain only
     * valid, type-consistent immutable objects — whether provided as arrays, JSON strings, or pre-initialized instances.
     *
     * @param class-string<ImmutableBase> $arg   The fully qualified class name of the target immutable object type.
     * @param array<mixed>                $value The raw input array to be validated and transformed.
     *
     * @throws InvalidArrayItemException When any element of the array cannot be converted into a valid instance of the target class.
     *
     * @return array<int, ImmutableBase> An array of initialized immutable objects of the specified type.
     */
    private function arrayOfInitilize(string $arg, mixed $value)
    {
        return array_map(function ($item) use ($arg) {
            return match(true) {
                $item instanceof $arg      => $item,
                is_array($item)     => $arg::fromArray($item),
                is_string($item)    => $arg::fromArray($this->jsonParser($item)),
                default => throw new InvalidArrayItemException("each element in the array must be either an instance of {$arg}, an associative array, or a valid JSON string representing one.")
            };
        }, $value);
    }
    /**
     * Creates a new immutable instance from a PHP array.
     *
     * This is the preferred way to instantiate ImmutableBase objects starting from v4.0.0.
     * Performs inheritance validation before construction.
     *
     * @param array $array The associative array used to populate the object's properties.
     *
     * @throws InheritanceException When the subclass incorrectly extends ImmutableBase.
     *
     * @return static A new instance of the immutable object.
     */
    final public static function fromArray(array $array)
    {
        self::extendsValidate();
        self::$byNamedConstruct = true;
        return new static($array);
    }
    /**
     * Creates a new immutable instance from a JSON string.
     *
     * The JSON must represent an associative structure compatible with the target object's
     * property definitions. This method automatically decodes the JSON and passes the resulting
     * array to the constructor.
     *
     * @param string $data The JSON string representing the object's structure.
     *
     * @throws InvalidJsonException   When the provided JSON string is invalid or cannot be decoded.
     * @throws InheritanceException   When the subclass incorrectly extends ImmutableBase.
     *
     * @return static A new instance of the immutable object.
     */
    final public static function fromJson(string $data)
    {
        self::extendsValidate();
        self::$byNamedConstruct = true;
        return new static(
            self::jsonParser($data, false)
        );
    }
    /**
     * Decodes a JSON string into an associative array with optional fallback behavior.
     *
     * This method centralizes JSON parsing logic for object hydration within {@see ImmutableBase}.
     * It decodes the provided JSON string and returns its associative array representation.
     * If decoding fails, behavior depends on the `$returnInputOnException` flag:
     * - When true, the original input is returned unchanged.
     * - When false, an {@see InvalidJsonException} is thrown.
     *
     * This ensures consistent JSON handling across `fromJson()` and `with()` operations.
     *
     * @param string $data The JSON string to decode.
     * @param bool   $returnInputOnException Whether to return the input instead of throwing on failure.
     *
     * @throws InvalidJsonException When decoding fails and `$returnInputOnException` is false.
     *
     * @return array|string|null The decoded associative array, or the input when returning on exception.
     */

    private static function jsonParser(string $data, bool $returnInputOnException = true)
    {
        $data = json_decode($data, true);
        if (json_last_error() !== JSON_ERROR_NONE) {
            if ($returnInputOnException) {
                return $data;
            } else {
                throw new InvalidJsonException('Invalid JSON string.');
            }
        }
        return $data;
    }
    /**
     * Validates the subclass inheritance hierarchy for {@see ImmutableBase}.
     *
     * This method ensures that a subclass correctly extends one of the supported immutable object types:
     * - {@see Objects\DataTransferObject}
     * - {@see Objects\ValueObject}
     * - {@see Objects\Entity}
     *
     * If a class directly extends {@see ImmutableBase}, a deprecation warning is triggered instead of an exception.
     * This behavior prepares for stricter enforcement in version 4.0.0 and beyond.
     *
     * @throws InheritanceException When invalid inheritance is detected (future enforcement).
     *
     * @return void
     */

    private static function extendsValidate()
    {
        $namespace = __NAMESPACE__;
        if ($parent = get_parent_class(static::class)) {
            $parent = basename(str_replace('\\', '/', $parent));
            if (
                !(
                    is_subclass_of(static::class, "$namespace\\Objects\\DataTransferObject") ||
                    is_subclass_of(static::class, "$namespace\\Objects\\ValueObject")
                )
            ) {
                trigger_error(
                    sprintf(
                        "%s directly extends ImmutableBase, which will be deprecated in v4.0.0. " .
                        "Please extend from 'Objects\\DataTransferObject', 'Objects\\ValueObject', or 'Objects\\Entity' instead.",
                        static::class
                    ),
                    E_USER_WARNING
                );
            }
        }
    }
    /**
     * Initializes internal reflection and determines the operational mode
     * based on the subclass inheritance hierarchy.
     *
     * Starting from v4.0.0, ImmutableBase no longer uses class-level attributes
     * (#[DataTransferObject], #[ValueObject], #[Entity]) to determine mode.
     * Instead, mode detection relies solely on inheritance:
     * - Mode 1 → subclasses of {@see Objects\DataTransferObject}
     * - Mode 2 → subclasses of {@see Objects\ValueObject}
     * - Mode 3 → subclasses of {@see Objects\Entity}
     *
     * @throws AttributeException When the subclass does not extend any supported immutable base type.
     */
    final protected function constructInitialize()
    {
        if ($this->initialized) {
            return;
        }
        $namespace = __NAMESPACE__;
        $attrNamespace = "$namespace\\Attributes";
        $this->ref ??= self::getReflection($this);
        foreach ($this->ref->getAttributes() as $attr) {
            $set[$attr->name ?? $attr->getName()] = true;
        }
        self::$modes[static::class] ??= match (true) {
            isset($set["$namespace\\DataTransferObject"]) || isset($set["$attrNamespace\\DataTransferObject"])    => 1,
            is_subclass_of(static::class, "$namespace\\Objects\\DataTransferObject")      => 1,
            isset($set["$namespace\\ValueObject"]) || isset($set["$attrNamespace\\ValueObject"])                  => 2,
            is_subclass_of(static::class, "$namespace\\Objects\\ValueObject")             => 2,
            isset($set["$namespace\\Entity"]) || isset($set["$attrNamespace\\Entity"])                            => 3,
            is_subclass_of(static::class, "$namespace\\Objects\\Entity")                  => 3,
            default => throw new AttributeException('ImmutableBase subclasses must be annotated with either #[DataTransferObject] or #[ValueObject] or #[Entity].'),
        };
    }
    /**
     * Initializes a property with the given value, handling readonly visibility across class boundaries.
     *
     * If the property is declared as readonly in a parent class and has not yet been initialized,
     * this method uses a bound closure to set its value. Otherwise, it assigns the value directly.
     *
     * This mechanism ensures compatibility with inheritance while respecting PHP's readonly semantics.
     *
     * @param ReflectionProperty $property The property to initialize.
     * @param mixed $value                  The value to assign to the property.
     *
     * @return void
     */
    private function propertyInitialize(ReflectionProperty $property, mixed $value): void
    {
        $declaring = $property->class;
        if ($declaring !== $this::class && $property->isReadOnly()) {
            if ($property->isInitialized($this)) {
                return;
            }
            (self::$classBoundSetter[$declaring] ??= Closure::bind(
                fn (object $obj, string $prop, mixed $val) => $obj->$prop = $val,
                null,
                $declaring
            ))($this, $property->name, $value);
        } else {
            $property->setValue($this, $value);
        }
    }
    private static function getReflection(object $obj): ReflectionClass
    {
        return self::$reflectionsCache[static::class] ??= new ReflectionClass($obj);
    }
    /**
     * Iterates through all declared properties in the current class hierarchy
     * (excluding {@see ImmutableBase}) and applies a callback to each.
     *
     * On first invocation per concrete class, this method:
     * - Collects all properties from the inheritance chain (child → parent)
     * - Caches the resulting property list for reuse
     * - Validates each property's visibility and readonly constraints according
     *   to the resolved object mode
     *
     * Subsequent invocations reuse the cached property list and skip validation,
     * ensuring minimal overhead during repeated hydration or serialization passes.
     *
     * Visibility rules enforced by mode:
     * - DataTransferObject (mode 1): properties must be declared `public readonly`
     * - ValueObject / Entity (other modes): properties must not be `public`
     *
     * The provided callback is executed for each property after validation,
     * receiving the {@see ReflectionProperty} instance and the associated data array.
     *
     * @param callable               $callback The function to execute for each property.
     *                                         Signature: fn(ReflectionProperty $property, array &$data): void
     * @param array<string, mixed>   $data     The data array passed through the iteration process.
     *
     * @throws InvalidPropertyVisibilityException
     *         When a property's visibility or readonly status violates the rules
     *         for the current object mode.
     *
     * @return void
     */
    private function walkProperties(callable $callback, array &$data): void
    {
<<<<<<< HEAD
        $properties = [];
        if (!$this->ref) {
            $this->ref = new ReflectionClass($this);
        }
        $c = $this->ref;
        while ($c) {
            if ($c->name !== self::class) {
                array_unshift($properties, ...$c->getProperties());
            }
            $c = $c->getParentClass();
=======
        $this->constructInitialize();
        $new = false;
        $static = static::class;
        if (isset(self::$classes[$static]) === false) {
            $new = true;
            $this->buildPropertyInheritanceChain($static);
>>>>>>> 33a57917
        }
        foreach (self::$classes[$static] as $property) {
            if ($new) {
                $propertyName   = $property->name;
                $className      = $property->class;
                $isPublic       = $property->isPublic();
                $isReadonly     = $property->isReadOnly();
                if (self::$modes[static::class] === 1) {
                    if (!$isPublic || !$isReadonly) {
                        throw new InvalidPropertyVisibilityException("$className $propertyName must be declared public and readonly.");
                    }
                } elseif ($isPublic) {
                    throw new InvalidPropertyVisibilityException("$className $propertyName must be declared private or protected.");
                } elseif (!$isReadonly) {
                    trigger_error("$className $propertyName is not readonly. This will be required in version 4.0.0 (should be declared private or protected and readonly)");
                }
            }
            $callback($property, $data);
        }
    }
    /**
     * Builds and caches the ordered property inheritance chain for a concrete class.
     *
     * This method traverses the reflection class hierarchy starting from the
     * concrete class and walking upward through parent classes, stopping before
     * {@see ImmutableBase}. All declared properties are collected in parent-to-child
     * order to ensure deterministic processing during hydration and serialization.
     *
     * The resulting {@see ReflectionProperty} list is cached per concrete class
     * to avoid repeated reflection and traversal costs on subsequent access.
     *
     * @param class-string $static The concrete class name used as the cache key.
     *
     * @return void
     */
    private function buildPropertyInheritanceChain($static)
    {
        $properties = [];
        for ($c = $this->ref; $c && $c->name !== self::class; $c = $c->getParentClass()) {
            array_unshift($properties, ...$c->getProperties());
        }
        self::$classes[$static] = $properties;
    }

    /**
     * Update and return a new instance.
     * @param mixed $data
     * @throws ImmutableBaseException When any internal error occurs within this package during execution.
     * @return static
     */
    final public function with(mixed $data): static
    {
        $data = is_string($data) ? self::jsonParser($data, false) : $data;
        $ref = self::getReflection($this);
        $new = [];
        try {
            foreach ($ref->getProperties() as $property) {
                $name = $property->name;
                [$exists, $value] = $this->extractValue($data, $name);
                $new[$name] = $exists
                    ? $this->resolveValue($property, $value)
                    : $property->getValue($this);
            }
        } catch (ImmutableBaseException $e) {
            throw new $e(static::class . " $name {$e->getMessage()}");
        }

        return static::fromArray($new);
    }
    /**
     * Extract a value by property name from array|object input.
     *
     * @param mixed  $data Source data (array|object expected, others ignored)
     * @param string $name Property name to lookup
     * @return array{0: bool, 1: mixed} [exists, value]
     */
    private function extractValue(mixed $data, string $name): array
    {
        return match (true) {
            is_array($data)  && array_key_exists($name, $data)   => [true, $data[$name]],
            is_object($data) && property_exists($data, $name)    => [true, $data->$name],
            default => [false, null],
        };
    }
    /**
     * Resolve the final value for a property according to its type and rules.
     *
     * Handles:
     * - non-nullable validation
     * - nested immutable objects
     * - array-of initialization
     * - JSON string auto-parsing
     * - final type coercion via valueDecide()
     *
     * @param ReflectionProperty $property Target property metadata
     * @param mixed              $v        Incoming value
     * @return mixed
     * @throws ImmutableBaseException
     */
    private function resolveValue(ReflectionProperty $property, mixed $v): mixed
    {
        $type    = $property->getType();
        $current = $property->getValue($this);
        if ($v === null) {
            $type->allowsNull() || throw new NonNullablePropertyException("value is required and must be $type.");
            return null;
        }
        return match (true) {
            is_array($v) && is_object($current) && is_subclass_of($current, self::class)
                => $current->with($v),
            ($arg = $this->isArrayOf($property)) && is_array($v)
                => $this->arrayOfInitilize($arg, $v),
            is_string($v) && is_array($parsed = self::jsonParser($v, true))
                => $this->valueDecide($type, $parsed),
            default
            => $this->valueDecide($type, $v),
        };
    }

    /**
     * Converts the current immutable object into an associative array.
     *
     * Each property is traversed via {@see walkProperties()} and converted to an array value.
     * Nested ImmutableBase objects or collections of such objects are recursively transformed
     * using {@see toArrayOrValue()}.
     *
     * This method is typically used for serialization or debugging purposes and guarantees
     * a consistent, array-based representation of the immutable structure.
     *
     * @return array<string, mixed> An associative array representing all properties of the object,
     * with nested objects recursively expanded.
     */
    final public function toArray(): array
    {
        $properties = [];
<<<<<<< HEAD
        $this->walkProperties(function (ReflectionProperty $property) use (&$properties) {
            $type = $property->getType()->getName();
            $value = $property->getValue($this);
            if (is_subclass_of($type, SingleValueObject::class)) {
                $properties[$property->name] = $value();
            } else {
                $properties[$property->name] = is_array($value) ?
                    array_map([$this, 'toArrayOrValue'], $value) :
                    $this->toArrayOrValue($value);
            }
        });
=======
        $this->walkProperties([$this, 'analyzeClassForToArray'], $properties);
>>>>>>> 33a57917
        return $properties;
    }
    final public function toJson()
    {
        return json_encode($this->toArray());
    }
    /**
     * Collects a property's value into the resulting array representation.
     *
     * This method is used as a callback by {@see walkProperties()} during
     * {@see toArray()} execution. For each property:
     * - If the value is an array, each element is normalized via {@see toArrayOrValue()}
     * - Otherwise, the value is normalized directly
     *
     * Objects implementing a `toArray()` method are recursively converted,
     * while all other values are returned as-is.
     *
     * @param ReflectionProperty $property   The property being converted.
     * @param array<string, mixed> &$properties The accumulating array representation.
     *
     * @return void
     */
    private function analyzeClassForToArray(ReflectionProperty $property, array &$properties)
    {
        $properties[$property->name] = is_array($value = $property->getValue($this)) ?
            array_map([$this, 'toArrayOrValue'], $value) :
            $this->toArrayOrValue($value);
    }
    /**
     * Converts an object to an array if possible, otherwise returns the original value.
     *
     * This method checks whether the given value is an object implementing a `toArray()` method.
     * If so, it invokes that method and returns the resulting array. For all other values, the
     * original input is returned unchanged.
     *
     * This utility provides a lightweight normalization step for mixed-type data, ensuring that
     * objects capable of array conversion are consistently represented as arrays.
     *
     * @param mixed $value The value to be normalized or returned as-is.
     *
     * @return mixed The array representation of the object, or the original value if no conversion applies.
     */
    private function toArrayOrValue(mixed $value)
    {
<<<<<<< HEAD
        if (is_object($value)) {
            if (method_exists($value, 'toArray')) {
                return $value->toArray();
            } elseif (property_exists($value, 'value')) {
                return $value->value;
            } elseif (property_exists($value, 'name')) {
                return $value->name;
            }
=======
        if (is_object($value) && method_exists($value, 'toArray')) {
            return $value->toArray();
>>>>>>> 33a57917
        }
        return $value;
    }
    /**
     * Determines how to handle a property's value based on its declared type.
     *
     * This method performs runtime type validation and, when necessary, delegates processing to
     * {@see unionTypeDecide()} or {@see namedTypeDecide()} depending on whether the type is
     * a union type or a class/interface type.
     *
     * Built-in scalar types are validated using {@see builtinTypeValidate()}, while nullable
     * types are handled via {@see validNullValue()}.
     *
     * @param ReflectionNamedType|ReflectionUnionType $type  The declared type of the property.
     * @param mixed                                   $value The value being assigned or validated.
     *
     * @throws InvalidTypeException When the provided value does not match the declared type.
     *
     * @return mixed The validated or transformed value.
     */
    private function valueDecide(ReflectionNamedType|ReflectionUnionType $type, mixed $value): mixed
    {
        if ($type instanceof ReflectionUnionType) {
            return $this->unionTypeDecide($type, $value);
        } else {
            if (!$type->isBuiltin()) {
                return $this->namedTypeDecide($type, $value);
            } elseif (
                $this->builtinTypeValidate($value, $type->getName()) === false &&
                !$this->validNullValue($type, $value)
            ) {
                throw new InvalidTypeException(
                    sprintf(
                        "type mismatch: expected %s, got %s.",
                        $type->getName(),
                        is_object($value) ? $value::class : gettype($value)
                    )
                );
            }
        }
        return $value;
    }
    /**
     * Resolves and validates a property's value when its declared type is a union.
     *
     * This method iterates through all possible types within a {@see ReflectionUnionType}
     * and attempts to validate the given value against each. The first compatible type
     * is accepted and its processed value is returned.
     *
     * If none of the union members accept the value, an {@see InvalidTypeException} is thrown.
     * Additionally, if the union does not include `array` but the given value *is* an array,
     * the method explicitly rejects it to prevent unintended hydration.
     *
     * @param ReflectionUnionType $type  The union type declared for the property.
     * @param mixed               $value The value being validated or assigned.
     *
     * @throws InvalidTypeException When no matching type in the union can accept the provided value.
     *
     * @return mixed The validated or transformed value that matched one of the union types.
     */
    private function unionTypeDecide(ReflectionUnionType $type, mixed $value)
    {
        $types = $type->getTypes();
        $names = array_map(fn ($e) => $e->getName(), $types);
        if (!in_array('array', $names, true) && is_array($value)) {
            throw new InvalidTypeException('type is union and does not include array; an instantiated object is required.');
        }
        foreach ($types as $t) {
            try {
                return $this->valueDecide($t, $value);
            } catch (InvalidTypeException) {
                continue;
            }
        }
        $expected = implode('|', $names);
        $actual = is_object($value) ? $value::class : gettype($value);
        throw new InvalidTypeException("expected types: $expected, got $actual.");
    }
    /**
     * Resolves and validates a property's value when its declared type is a named (class or enum) type.
     *
     * This method determines how to construct or validate a value based on its declared class:
     * - If the value is an array and the target type extends {@see ImmutableBase}, a new instance is constructed.
     * - If the value is already an object, it is returned as-is.
     * - If the type allows null and the value is null, null is returned.
     * - If the type represents an enum, the method first attempts to resolve it by matching the case name
     *   via constant lookup (e.g. `MyEnum::CASE`), and if that fails and the enum implements {@see BackedEnum},
     *   it will attempt resolution via `::tryFrom($value)`.
     *
     * Any mismatch between the provided value and the expected class or enum type will result
     * in an {@see InvalidTypeException}.
     *
     * @param ReflectionNamedType $type  The declared named type of the property.
     * @param mixed               $value The value to validate or transform.
     *
     * @throws InvalidTypeException When the provided value does not match the declared class or enum type.
     *
     * @return mixed The validated or constructed value appropriate for the declared type.
     */
    private function namedTypeDecide(ReflectionNamedType $type, mixed $value)
    {
        $class = $type->getName();
        return match(true) {
            is_array($value) && is_subclass_of($class, self::class) => $class::fromArray($value),
            is_object($value) => $value,
            $this->validNullValue($type, $value) => null,
<<<<<<< HEAD
            $this->isBuiltin($value) => $this->singleValueDecide($class, $value),
=======
            is_string($value) && enum_exists($class) => $this->analyzeEnum($class, $value),
>>>>>>> 33a57917
            default => throw new InvalidTypeException(
                "expected types: $class, got " .
                (is_object($value) ? $value::class : gettype($value)) . '.'
            )
        };
    }
    private function singleValueDecide($class, $value)
    {
        if (enum_exists($class)) {
            try {
                return (is_subclass_of($class, \BackedEnum::class) && $case = $class::tryFrom($value)) ? $case : constant("$class::$value");
            } catch (Throwable) {
                throw new InvalidTypeException("is $class and does not include '$value'.");
            }
        } elseif (is_subclass_of($class, ValueObject::class)) {
            if (is_subclass_of($class, SingleValueObject::class)) {
                return $class::from($value);
            }
        }
    }
    /**
     * Resolves and validates a value against a declared enum type.
     *
     * This method attempts to map the provided string value to a valid enum case
     * using the following resolution strategy:
     * - First, it checks for a matching enum case name via constant lookup
     *   (e.g. `MyEnum::CASE_NAME`).
     * - If no matching case name is found and the enum implements {@see BackedEnum},
     *   it attempts to resolve the value using {@see BackedEnum::tryFrom()}.
     *
     * If neither strategy results in a valid enum case, an {@see InvalidTypeException}
     * is thrown to indicate that the value does not correspond to any case
     * of the declared enum type.
     *
     * @param string $class The fully qualified enum class name.
     * @param string $value The raw value to resolve into an enum case.
     *
     * @throws InvalidTypeException When the value cannot be resolved to any enum case.
     *
     * @return object The resolved enum case instance.
     */
    private function analyzeEnum(string $class, string $value)
    {
        if (defined($case = "$class::$value")) {
            return constant($case);
        }
        if (is_subclass_of($class, \BackedEnum::class) && $case = $class::tryFrom($value)) {
            return $case;
        }
        throw new InvalidTypeException("is $class and does not include '$value'.");
    }
    /**
     * Determines whether the given value is a valid null according to the property's type definition.
     *
     * @param ReflectionNamedType $type  The property's declared type.
     * @param mixed               $value The value to check.
     *
     * @return bool True if the property type allows null and the value is null, false otherwise.
     */
    private function validNullValue(ReflectionNamedType $type, $value)
    {
        return $type->allowsNull() && $value === null;
    }
    /**
     * Validates whether a given value matches the specified built-in PHP type.
     *
     * @param mixed  $value The value to validate.
     * @param string $type  The name of the built-in type (e.g., "int", "string", "array").
     *
     * @return bool True if the value matches the built-in type, false otherwise.
     */
    private function builtinTypeValidate(mixed $value, string $type): bool
    {
        return match ($type) {
            'int'               => is_int($value),
            'float'             => is_float($value),
            'string'            => is_string($value),
            'bool'              => is_bool($value),
            'array'             => is_array($value),
            'object'            => is_object($value),
            default             => false,
        };
    }
    private function isBuiltin(mixed $value)
    {
        return in_array(gettype($value), [
            'integer', 'double', 'string', 'boolean',
            'array', 'object', 'resource', 'NULL'
        ], true);
    }
}<|MERGE_RESOLUTION|>--- conflicted
+++ resolved
@@ -9,13 +9,9 @@
 use ReflectionProperty;
 use ReflectionNamedType;
 use ReflectionUnionType;
-<<<<<<< HEAD
-use ReallifeKip\ImmutableBase\Objects\ValueObject;
-use ReallifeKip\ImmutableBase\Objects\SingleValueObject;
-=======
 use ReflectionAttribute;
 use ReallifeKip\ImmutableBase\Attributes\ArrayOf;
->>>>>>> 33a57917
+use ReallifeKip\ImmutableBase\Objects\SingleValueObject;
 use ReallifeKip\ImmutableBase\Exceptions\AttributeException;
 use ReallifeKip\ImmutableBase\Exceptions\InvalidJsonException;
 use ReallifeKip\ImmutableBase\Exceptions\InvalidTypeException;
@@ -337,7 +333,7 @@
      *
      * @throws AttributeException When the subclass does not extend any supported immutable base type.
      */
-    final protected function constructInitialize()
+    private function constructInitialize()
     {
         if ($this->initialized) {
             return;
@@ -423,25 +419,12 @@
      */
     private function walkProperties(callable $callback, array &$data): void
     {
-<<<<<<< HEAD
-        $properties = [];
-        if (!$this->ref) {
-            $this->ref = new ReflectionClass($this);
-        }
-        $c = $this->ref;
-        while ($c) {
-            if ($c->name !== self::class) {
-                array_unshift($properties, ...$c->getProperties());
-            }
-            $c = $c->getParentClass();
-=======
         $this->constructInitialize();
         $new = false;
         $static = static::class;
         if (isset(self::$classes[$static]) === false) {
             $new = true;
             $this->buildPropertyInheritanceChain($static);
->>>>>>> 33a57917
         }
         foreach (self::$classes[$static] as $property) {
             if ($new) {
@@ -577,26 +560,8 @@
     final public function toArray(): array
     {
         $properties = [];
-<<<<<<< HEAD
-        $this->walkProperties(function (ReflectionProperty $property) use (&$properties) {
-            $type = $property->getType()->getName();
-            $value = $property->getValue($this);
-            if (is_subclass_of($type, SingleValueObject::class)) {
-                $properties[$property->name] = $value();
-            } else {
-                $properties[$property->name] = is_array($value) ?
-                    array_map([$this, 'toArrayOrValue'], $value) :
-                    $this->toArrayOrValue($value);
-            }
-        });
-=======
         $this->walkProperties([$this, 'analyzeClassForToArray'], $properties);
->>>>>>> 33a57917
         return $properties;
-    }
-    final public function toJson()
-    {
-        return json_encode($this->toArray());
     }
     /**
      * Collects a property's value into the resulting array representation.
@@ -636,19 +601,8 @@
      */
     private function toArrayOrValue(mixed $value)
     {
-<<<<<<< HEAD
-        if (is_object($value)) {
-            if (method_exists($value, 'toArray')) {
-                return $value->toArray();
-            } elseif (property_exists($value, 'value')) {
-                return $value->value;
-            } elseif (property_exists($value, 'name')) {
-                return $value->name;
-            }
-=======
         if (is_object($value) && method_exists($value, 'toArray')) {
             return $value->toArray();
->>>>>>> 33a57917
         }
         return $value;
     }
@@ -755,30 +709,13 @@
             is_array($value) && is_subclass_of($class, self::class) => $class::fromArray($value),
             is_object($value) => $value,
             $this->validNullValue($type, $value) => null,
-<<<<<<< HEAD
-            $this->isBuiltin($value) => $this->singleValueDecide($class, $value),
-=======
             is_string($value) && enum_exists($class) => $this->analyzeEnum($class, $value),
->>>>>>> 33a57917
+            is_subclass_of($class, SingleValueObject::class) => $class::from($value),
             default => throw new InvalidTypeException(
                 "expected types: $class, got " .
                 (is_object($value) ? $value::class : gettype($value)) . '.'
             )
         };
-    }
-    private function singleValueDecide($class, $value)
-    {
-        if (enum_exists($class)) {
-            try {
-                return (is_subclass_of($class, \BackedEnum::class) && $case = $class::tryFrom($value)) ? $case : constant("$class::$value");
-            } catch (Throwable) {
-                throw new InvalidTypeException("is $class and does not include '$value'.");
-            }
-        } elseif (is_subclass_of($class, ValueObject::class)) {
-            if (is_subclass_of($class, SingleValueObject::class)) {
-                return $class::from($value);
-            }
-        }
     }
     /**
      * Resolves and validates a value against a declared enum type.
@@ -843,11 +780,4 @@
             default             => false,
         };
     }
-    private function isBuiltin(mixed $value)
-    {
-        return in_array(gettype($value), [
-            'integer', 'double', 'string', 'boolean',
-            'array', 'object', 'resource', 'NULL'
-        ], true);
-    }
 }