--- conflicted
+++ resolved
@@ -1,14 +1,5 @@
 # CHANGELOG
 
-<<<<<<< HEAD
-## [v3.2.0-alpha.1] - 2025-10-31
-
-* Added HasValidate interface defining the validate method.
-* Introduced abstract classes SingleValueObject, extending ValueObject and implementing HasValidate.
-* Changed the visibility of the constructInitialize method to final protected.
-* Enhanced walkProperties for better stability by ensuring reflection reinitializes when missing.
-* Added toJson method to support JSON encoding.
-=======
 ## [v3.1.3] - 2025-12-14
 
 ### Changed
@@ -31,7 +22,14 @@
 ### Fixed
 
 - Prevented fatal error caused by invalid enum value assignment in property resolution.
->>>>>>> 33a57917
+
+## [v3.2.0-alpha.1] - 2025-10-31
+
+* Added HasValidate interface defining the validate method.
+* Introduced abstract classes SingleValueObject, extending ValueObject and implementing HasValidate.
+* Changed the visibility of the constructInitialize method to final protected.
+* Enhanced walkProperties for better stability by ensuring reflection reinitializes when missing.
+* Added toJson method to support JSON encoding.
 
 ## [v3.1.0] - 2025-10-29
 
